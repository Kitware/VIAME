#!/usr/bin/env python

import sys
import os
import argparse
import contextlib
import itertools
import signal
import subprocess
import tempfile
import threading
try:
  import queue
except ImportError:  # Python 2
  import Queue as queue

sys.dont_write_bytecode = True

import aggregate_plots
import database_tool

# Helper class to list files with a given extension in a directory
def list_files_in_dir( folder ):
  return [
    os.path.join(folder, f) for f in sorted(os.listdir(folder))
    if not f.startswith('.')
  ]

def list_files_in_dir_w_ext( folder, extension ):
  return [f for f in list_files_in_dir(folder) if f.endswith(extension)]

# Create a directory if it doesn't exist
def create_dir( dirname, logging=True ):
  if not os.path.exists( dirname ):
    if logging:
      print( "Creating " + dirname )
    os.makedirs( dirname )

CUDA_VISIBLE_DEVICES = "CUDA_VISIBLE_DEVICES"

def get_real_gpu_index(n):
  """Return the real index for the nth GPU as a string.  This respects
  CUDA_VISIBLE_DEVICES

  """
  cvd = os.environ.get(CUDA_VISIBLE_DEVICES)
  if not cvd:  # Treat empty string and None the same
    return str(n)
  # This is an attempt to respect the fact that an invalid index hides
  # the GPUs listed after it
  cvd_parsed = list(itertools.takewhile(lambda i: not i.startswith('-'),
                                        cvd.split(',')))
  if 0 <= n < len(cvd_parsed):
    return cvd_parsed[n]
  else:
    raise IndexError('Only {} visible GPUs; you asked for number {}!'
                     .format(len(cvd_parsed), n))

def execute_command( cmd, stdout=None, stderr=None, gpu=None ):
  if gpu is None:
    env = None
  else:
    env = dict(os.environ)
    env[CUDA_VISIBLE_DEVICES] = get_real_gpu_index(gpu)
  return subprocess.call(cmd, stdout=stdout, stderr=stderr, env=env)

def get_script_path():
  return os.path.dirname( os.path.realpath( sys.argv[0] ) )

def get_pipeline_cmd( debug=False ):
  if os.name == 'nt':
    if debug:
      return ['pipeline_runner.exe']
    else:
      return ['pipeline_runner.exe']
  else:
    if debug:
      return ['gdb', '--args', 'pipeline_runner']
    else:
      return ['pipeline_runner']

def exit_with_error( error_str ):
  print( error_str )
  sys.exit(0)

def check_file( filename ):
  if not os.path.exists( filename ):
    exit_with_error( "Unable to find: " + filename )
  return filename

@contextlib.contextmanager
def get_log_output_files( output_prefix ):
  if os.name == 'nt':
    with open(output_prefix + '.out.txt', 'w') as fo, \
         open(output_prefix + '.err.txt', 'w') as fe:
      yield dict(stdout=fo, stderr=fe)
  else:
    with open(output_prefix + '.txt', 'w') as fo:
      yield dict(stdout=fo, stderr=fo)

def find_file( filename ):
  if( os.path.exists( filename ) ):
    return filename
  elif os.path.exists( get_script_path() + "/" + filename ):
    return get_script_path() + "/" + filename
  else:
    exit_with_error( "Unable to find " + filename )

# Other helpers
def signal_handler( signal, frame ):
  exit_with_error( 'Ingest aborted, see you next time' )

def fset( setting_str ):
  return ['-s', setting_str]

def video_output_settings_list( basename ):
  return list(itertools.chain(
    fset( 'detector_writer:file_name=database/' + basename + '.csv' ),
    fset( 'track_writer:file_name=database/' + basename + '_tracks.csv' ),
    fset( 'track_writer:stream_identifier=' + basename ),
    fset( 'track_writer_db:writer:db:video_name=' + basename ),
    fset( 'track_writer_kw18:file_name=database/' + basename + '.kw18' ),
    fset( 'descriptor_writer_db:writer:db:video_name=' + basename ),
    fset( 'track_descriptor:uid_basename=' + basename ),
    fset( 'kwa_writer:output_directory=database ' ),
    fset( 'kwa_writer:base_filename=' + basename ),
    fset( 'kwa_writer:stream_id=' + basename ),
  ))

def archive_dimension_settings_list( options ):
  if len( options.archive_width ) > 0:
    return list(itertools.chain(
      fset( 'kwa_writer:fixed_col_count=' + options.archive_width ),
      fset( 'kwa_writer:fixed_row_count=' + options.archive_height ),
    ))
  return []

def video_frame_rate_settings_list( options ):
  output = []
  if len( options.frame_rate ) > 0:
    output += fset( 'downsampler:target_frame_rate=' + options.frame_rate )
  if len( options.batch_size ) > 0:
    output += fset( 'downsampler:burst_frame_count=' + options.batch_size )
  if len( options.batch_skip ) > 0:
    output += fset( 'downsampler:burst_frame_break=' + options.batch_skip )
  return output

def remove_quotes( input_str ):
  return input_str.replace( "\"", "" )

# Process a single video
def process_video_kwiver( input_name, options, is_image_list=False, base_ovrd='', gpu=None ):

  if gpu is None:
    gpu = 0

  sys.stdout.write( 'Processing: {} on GPU {}... '.format(os.path.basename(input_name), gpu) )
  sys.stdout.flush()

  # Get video name without extension and full path
  if len( base_ovrd ) > 0:
    basename = base_ovrd
  else:
    basename = os.path.splitext( os.path.basename( input_name ) )[0]

  # Formulate input setting string
  if is_image_list:
    input_setting = fset( 'input:image_list_file=' + input_name )
  else:
    input_setting = fset( 'input:video_filename=' + input_name )

  # Formulate command
  command = (get_pipeline_cmd( options.debug ) +
             ['-p', find_file( options.pipeline )] +
             input_setting)

  if not is_image_list:
    command += video_frame_rate_settings_list( options )

  command += video_output_settings_list( basename )
  command += archive_dimension_settings_list( options )

  if len( options.input_detections ) > 0:
    command += fset( "detection_reader:file_name=" + options.input_detections )

  if len( options.extra_options ) > 0:
    for extra_option in options.extra_options:
      command += fset( extra_option )

  # Process command, possibly with logging
<<<<<<< HEAD
  if len( options.log_dir ) > 0 and not options.debug:
    with get_log_output_files(options.log_dir + '/' + basename) as kwargs:
      res = execute_command(command, **kwargs)
=======
  if len( args.log_dir ) > 0 and not args.debug:
    with get_log_output_files(args.log_dir + '/' + basename) as kwargs:
      res = execute_command(command, gpu=gpu, **kwargs)
>>>>>>> 4c05f507
  else:
    res = execute_command(command, gpu=gpu)

  if res == 0:
    print( 'Success ({})'.format(gpu) )
  else:
    print( 'Failure ({})'.format(gpu) )
    exit_with_error( '\nIngest failed, check database/Log files for {}, terminating.\n'
                     .format(os.path.basename(input_name)) )

# Plot settings strings
def plot_settings_list( basename ):
  return list(itertools.chain(
    fset( 'detector_writer:file_name=database/' + basename + '_detections.csv' ),
    fset( 'kwa_writer:output_directory=database ' ),
    fset( 'kwa_writer:base_filename=' + basename ),
    fset( 'kwa_writer:stream_id=' + basename ),
  ))

def split_image_list(image_list_file, n, dir=None):
  """Create and return the paths to n temp files that when interlaced
  reproduce the original file

  """
  prefix, suffix = os.path.splitext(os.path.basename(image_list_file))
  tempfiles = [tempfile.NamedTemporaryFile(
    mode='w', prefix=prefix + '_' + str(i) + '_tmp', suffix=suffix,
    dir=dir, delete=False,
  ) for i in range(n)]
  with open(image_list_file) as f:
    for i, line in enumerate(f):
      tempfiles[i % n].write(line)
  # This is bad security practice, but keeping the files open isn't an
  # option in general. From the docs
  # (https://docs.python.org/2/library/tempfile.html#tempfile.NamedTemporaryFile):
  # "Whether the name can be used to open the file a second time,
  # while the named temporary file is still open, varies across
  # platforms (it can be so used on Unix; it cannot on Windows NT or
  # later)"
  for tf in tempfiles:
    tf.close()
  return [tf.name for tf in tempfiles]

# Main Function
if __name__ == "__main__" :

  parser = argparse.ArgumentParser(description="Ingest new videos",
                       formatter_class=argparse.ArgumentDefaultsHelpFormatter)

  parser.add_argument("-v", dest="input_video", default="",
                      help="Input single video to ingest")

  parser.add_argument("-d", dest="input_dir", default="",
                      help="Input directory to ingest")

  parser.add_argument("-l", dest="input_list", default="",
                      help="Input list of image or video files to ingest")

  parser.add_argument("-p", dest="pipeline", default="pipelines/ingest_video.tut.pipe",
                      help="Input pipeline for ingesting video or image data")

  parser.add_argument("-e", dest="extra_options", default="",
                      help="Extra command line arguments for the pipeline runner")

  parser.add_argument("-id", dest="input_detections", default="",
                      help="Input detections around which to create descriptors")

  parser.add_argument("-frate", dest="frame_rate", default="",
                      help="Frame rate over-ride to process videos at")

  parser.add_argument("-fbatch", dest="batch_size", default="",
                      help="Optional number of frames to process in batches")

  parser.add_argument("-fskip", dest="batch_skip", default="",
                      help="If batching frames, number of frames to skip between batches")

  parser.add_argument("-species", dest="species", default="fish",
                      help="Species to generate plots for")

  parser.add_argument("-threshold", dest="threshold", default="0.25",
                      help="Threshold to generate plots for")

  parser.add_argument("-smooth", dest="smooth", default="1",
                      help="Smoothing factor for plots")

  parser.add_argument("-archive-height", dest="archive_height", default="",
                      help="Advanced: Optional video archive height over-ride")

  parser.add_argument("-archive-width", dest="archive_width", default="",
                      help="Advanced: Optional video archive width over-ride")

  parser.add_argument("-logs", dest="log_dir", default="database/Logs",
                      help="Directory for log files, if empty will not use files")

  parser.add_argument("--init-db", dest="init_db", action="store_true",
                      help="Re-initialize database")

  parser.add_argument("--build-index", dest="build_index", action="store_true",
                      help="Build searchable index on completion")

  parser.add_argument("--ball-tree", dest="ball_tree", action="store_true",
                      help="Use a ball tree for the searchable index")

  parser.add_argument("--debug", dest="debug", action="store_true",
                      help="Run with debugger attached to process")

  parser.add_argument("--detection-plots", dest="detection_plots", action="store_true",
                      help="Produce per-video detection plot summaries")

  parser.add_argument("-install", dest="install_dir", default="",
                      help="Optional install dir over-ride for all application "
                      "binaries. If this is not specified, it is expected that all "
                      "viame binaries are already in our path.")

  parser.add_argument("-g", "--gpu-count", default=1, type=int, metavar='N',
                      help="Parallelize the ingest by using the first N GPUs in parallel")

  args = parser.parse_args()

  # Error checking
  process_data = True

  number_input_args = sum(len(inp_x) > 0 for inp_x in [args.input_video, args.input_dir, args.input_list])
  if number_input_args == 0:
    if not args.build_index and not args.detection_plots:
      exit_with_error( "Either input video or input directory must be specified" )
    else:
      process_data = False

  elif number_input_args > 1:
    exit_with_error( "Only one of input video, directory, or list should be specified, not more" )

  signal.signal( signal.SIGINT, signal_handler )

  # Initialize database
  if args.init_db:
    database_tool.init()

  if process_data:

    # Identify all videos to process
    if len( args.input_list ) > 0:
      video_list = split_image_list(args.input_list, args.gpu_count, 'database/')
      is_image_list = True
    elif len( args.input_dir ) > 0:
      video_list = list_files_in_dir( args.input_dir )
      is_image_list = False
    else:
      video_list = [args.input_video]
      is_image_list = False

    if len( video_list ) == 0:
      exit_with_error( "No videos found for ingest in given folder, exiting.\n" )
    elif not is_image_list:
      print( "\nIngesting " + str( len( video_list ) ) + " videos\n" )

    # Get required paths
    pipeline_loc = args.pipeline

    if len( args.log_dir ) > 0:
      create_dir( args.log_dir )
      sys.stdout.write( "\n" )

    # Process videos in parallel, one per GPU
    video_queue = queue.Queue()
    for video_name in video_list:
      if os.path.isfile( video_name ):
        video_queue.put(video_name)
      else:
        print( "Skipping " + video_name )

    def process_video_thread(gpu):
      while True:
        try:
          video_name = video_queue.get_nowait()
        except queue.Empty:
          break
        process_video_kwiver(video_name, args, is_image_list, gpu=gpu)

    threads = [threading.Thread(target=process_video_thread, args=(gpu,))
               for gpu in range(args.gpu_count)]
    for thread in threads:
      thread.start()
    for thread in threads:
      thread.join()

    if is_image_list:
      for image_list in video_list:  # Clean up after split_image_list
        os.unlink(image_list)

    if not video_queue.empty():
      exit_with_error("Some videos were not processed!")

  # Build out final analytics
  if args.detection_plots:
    print( "Generating data plots" )
    aggregate_plots.fish_aggregate( "database", args.species.split(","),
                                    float( args.threshold ),
                                    float( args.frame_rate ),
                                    int( args.smooth ) )

  # Build index
  if args.build_index:
    print( "\n\nBuilding searchable index\n" )
    if args.ball_tree:
      database_tool.build_balltree_index( remove_quotes( args.install_dir ) )
    else:
      database_tool.build_standard_index( remove_quotes( args.install_dir ) )

  # Output complete message
  print( "\n\nIngest complete\n" )<|MERGE_RESOLUTION|>--- conflicted
+++ resolved
@@ -9,9 +9,12 @@
 import subprocess
 import tempfile
 import threading
+
 try:
+  # Python 3
   import queue
-except ImportError:  # Python 2
+except ImportError:
+  # Python 2
   import Queue as queue
 
 sys.dont_write_bytecode = True
@@ -188,15 +191,9 @@
       command += fset( extra_option )
 
   # Process command, possibly with logging
-<<<<<<< HEAD
   if len( options.log_dir ) > 0 and not options.debug:
     with get_log_output_files(options.log_dir + '/' + basename) as kwargs:
-      res = execute_command(command, **kwargs)
-=======
-  if len( args.log_dir ) > 0 and not args.debug:
-    with get_log_output_files(args.log_dir + '/' + basename) as kwargs:
       res = execute_command(command, gpu=gpu, **kwargs)
->>>>>>> 4c05f507
   else:
     res = execute_command(command, gpu=gpu)
 
