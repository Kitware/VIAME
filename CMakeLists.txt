###
# top level build file for NOAA VIAME
#

cmake_minimum_required( VERSION 3.3 )

project( VIAME )

include( CMakeDependentOption )

###
# Add paths used throughout CMakeLists files
##
list( INSERT CMAKE_MODULE_PATH 0 "${CMAKE_CURRENT_SOURCE_DIR}/CMake" "${KWIVER_CMAKE_DIR}" )

set( VIAME_SOURCE_DIR            "${CMAKE_SOURCE_DIR}" )
set( VIAME_BINARY_DIR            "${CMAKE_BINARY_DIR}/build" )
set( VIAME_BUILD_PREFIX          "${CMAKE_BINARY_DIR}/build" )
set( VIAME_BUILD_INSTALL_PREFIX  "${CMAKE_BINARY_DIR}/install" )

set( VIAME_PACKAGES_DIR          "${VIAME_SOURCE_DIR}/packages" )
set( VIAME_DOWNLOAD_DIR          "${VIAME_PACKAGES_DIR}/downloads" )

###
# Flags relating to examples
##
option( VIAME_INSTALL_EXAMPLES    "Install existing VIAME examples"     ON )
option( VIAME_DOWNLOAD_MODELS     "Download example detection models"   ON )

###
# GPU and FFMPEG utilization flags used across projects
##
option( VIAME_ENABLE_CUDA           "Enable CUDA-Dependent Code"    OFF )
option( VIAME_ENABLE_CUDNN          "Enable CUDNN-Dependent Code"   OFF )
option( VIAME_ENABLE_FFMPEG         "Enable FFMPEG-Dependent Code"  OFF )

###
# Add core utilities enable flags
##
option( VIAME_ENABLE_DOCS           "Enable Documentation"          OFF )
option( VIAME_ENABLE_VIVIA          "Enable Vivia GUIs"             OFF )
option( VIAME_ENABLE_KWANT          "Enable KW Scoring Code"        OFF )

###
# Add algorithmic plugin enable flags
##
option( VIAME_ENABLE_VXL            "Enable VXL plugins"            OFF )
option( VIAME_ENABLE_OPENCV         "Enable OpenCV plugins"         OFF )
option( VIAME_ENABLE_MATLAB         "Enable Matlab plugins"         OFF )
option( VIAME_ENABLE_PYTHON         "Enable Python plugins"         OFF )
option( VIAME_ENABLE_CAFFE          "Enable Caffe plugins"          OFF )
option( VIAME_ENABLE_FASTER_RCNN    "Enable Faster RCNN plugin"     OFF )
option( VIAME_ENABLE_SCALLOP_TK     "Enable ScallopTK plugin"       OFF )
option( VIAME_ENABLE_UW_PREDICTOR   "Enable UW predictor plugin"    OFF )
option( VIAME_ENABLE_YOLO           "Enable YOLO (darknet) plugin"  OFF )
option( VIAME_ENABLE_BURNOUT        "Enable Burn-Out plugin"        OFF )

###
# Add external package build instructions
##
option( VIAME_BUILD_DEPENDENCIES  "Build all required dependencies in a super-build" ON )

###
# Add logic relating to enable flags
##
if( VIAME_ENABLE_CAFFE OR VIAME_ENABLE_SCALLOP_TK OR VIAME_ENABLE_MATLAB OR
    VIAME_ENABLE_FASTER_RCNN )
  set( VIAME_ENABLE_OPENCV ON CACHE BOOL "OpenCV required for other projects" FORCE )
endif()

if( VIAME_ENABLE_FASTER_RCNN )
  set( VIAME_ENABLE_PYTHON ON CACHE BOOL "Python required for other projects" FORCE )
endif()

if( VIAME_ENABLE_FASTER_RCNN )
  set( VIAME_ENABLE_CAFFE ON CACHE BOOL "Caffe required for other projects" FORCE )
endif()

if( VIAME_ENABLE_KWANT OR VIAME_ENABLE_VIVIA )
  set( VIAME_ENABLE_VXL ON CACHE BOOL "VXL required for other projects" FORCE )
endif()

if( VIAME_ENABLE_VIVIA )
  set( VIAME_ENABLE_BURNOUT ON CACHE BOOL "Burn-Out required for other projects" FORCE )
endif()

if( VIAME_ENABLE_MATLAB )
  find_package( Matlab REQUIRED COMPONENTS ENG_LIBRARY MX_LIBRARY )
endif()

if( VIAME_ENABLE_DOCS )
  find_package( Doxygen REQUIRED )
endif()

if( VIAME_ENABLE_PYTHON )
  option( VIAME_DISABLE_PYTHON_CHECK   "Disable python version checking" OFF)
  mark_as_advanced( VIAME_DISABLE_PYTHON_CHECK )

  find_package( PythonInterp REQUIRED )
  find_package( PythonLibs REQUIRED )

  if( NOT ${VIAME_DISABLE_PYTHON_CHECK} AND
      ( NOT PYTHON_VERSION_MAJOR EQUAL "2" OR NOT PYTHON_VERSION_MINOR EQUAL "7" ) )
    message( FATAL_ERROR "Only Python2.7.* is currently supported, please point  \
      your PYTHON_EXECUTABLE, PYTHON_LIBRARY and PYTHON_INCLUDE_DIR to a  \
      Python2.7.* install, or set VIAME_DISABLE_PYTHON_CHECK to ignore this \
      message and build with other versions at your own peril." )
  endif()

  if( NOT ${VIAME_DISABLE_PYTHON_CHECK} AND
      NOT PYTHONLIBS_VERSION_STRING VERSION_LESS "3.0.0" )
    message( FATAL_ERROR "It appears your pipeline executable and headers point \
      to different versions of Python. Only Python2.7.* is currently supported, \
      please point your PYTHON_LIBRARY and PYTHON_INCLUDE_DIR to a Python2.7.* \
      install, or set VIAME_DISABLE_PYTHON_CHECK to ignore this message." )
  endif()

  if( NOT ${VIAME_DISABLE_PYTHON_CHECK} AND
      NOT EXISTS ${PYTHON_INCLUDE_DIR}/pyconfig.h )
    message( FATAL_ERROR "pyconfig.h does not exist in your PYTHON_INCLUDE_DIR \
      make sure the variable is set correctly and you have python-dev installed." )
  endif()
endif()

# VXL enabled triggers yasm to be built, requiring at least some python
if( VIAME_ENABLE_VXL )
  find_package( PythonInterp QUIET )
  if( NOT PYTHONINTERP_FOUND )
    message( FATAL_ERROR "If VXL is enabled, there must be some python install located \
      on the system to build, even if VIAME_ENABLE_PYTHON is turned off for all other \
      packages. A python binary could not be found. Please install at least python." )
  endif()
endif()

if( VIAME_ENABLE_CUDA )
  find_package( CUDA QUIET REQUIRED )
endif()

if( VIAME_ENABLE_CUDNN AND NOT VIAME_ENABLE_CUDA )
  message( FATAL_ERROR "Cannot enable CUDNN without CUDA support" )
endif()

<<<<<<< HEAD
if( VIAME_ENABLE_CUDNN )
  set( CUDNN_ROOT "" CACHE PATH "CUDNN root folder, leave as blank to auto-detect." )

  find_library( CUDNN_LIBRARY REQUIRED
    NAMES cudnn libcudnn.so libcudnn.so.5
    PATHS ${CUDNN_ROOT}
          ${CUDA_TOOLKIT_ROOT_DIR}/targets/aarch64-linux
          ${CUDA_TOOLKIT_ROOT_DIR}
    PATH_SUFFIXES lib lib64 )

  if( NOT CUDNN_LIBRARY )
    message( FATAL_ERROR "Unable to locate CUDNN library" )
  else()
    # Different subprojects use each variable
    set( CUDNN_LIBRARIES CUDNN_LIBRARY CACHE INTERNAL "" FORCE )
  endif()
endif()

if( WIN32 AND VIAME_ENABLE_CAFFE )
  message( FATAL_ERROR "Internal Caffe build on windows not currently supported, \
    please build Caffe externally using the Caffe windows branch, if desired." )
=======
if( WIN32 AND VIAME_ENABLE_KWANT )
  message( FATAL_ERROR "Internal KWANT build on windows not currently supported, \
    but it will be soon. Please disable for now." )
>>>>>>> ef915572
endif()

if( WIN32 AND VIAME_ENABLE_PYTHON AND CMAKE_CONFIGURATION_TYPES EQUAL "Debug" )
  message( FATAL_ERROR "Cannot build in Debug on Windows with Python enabled, \
    build in RelWithDebInfo or Release until fixed." )
endif()

if( VIAME_ENABLE_OPENCV )
  set( VIAME_OPENCV_VERSION 2.4.11 CACHE STRING "Version of OpenCV to use" )
  set_property( CACHE VIAME_OPENCV_VERSION PROPERTY STRINGS 2.4.11 3.1.0 )
endif()

# Set default windows configuration mode to be 'Release'
set( VIAME_FIRST_CONFIGURATION TRUE CACHE BOOL "Has this project been configured." )
mark_as_advanced( VIAME_FIRST_CONFIGURATION )

if( MSVC AND VIAME_FIRST_CONFIGURATION )
  set( CMAKE_CONFIGURATION_TYPES "Release" CACHE STRING "This specifies what \
    build types (configurations) will be available for selection within \
	Visual Studio. Options are: Release, RelWithDebInfo, Debug etc. in a \
	semi-colon seperated list." FORCE )

  set( VIAME_FIRST_CONFIGURATION FALSE CACHE BOOL "Project has been configured." FORCE )
endif()

if( MSVC AND CMAKE_CXX_COMPILER_VERSION VERSION_LESS "18.00" )
  message( FATAL_ERROR "You must use at least MSVC version 13 or greater" )
endif()

# Include internal common CMake macros used across all CMakeLists.txt
include( common_macros )

###
# Main build loop for when we are building both VIAME and all dependencies
##
if( VIAME_BUILD_DEPENDENCIES )

  # Include for CMake external project add command
  include( ExternalProject )

  # Specifies internal arguments passed to all projects (CXX flag passdowns, etc)
  include( common_args )

  # Hard VIAME requirements
  include( add_project_fletch )

  # Add optional YOLO build
  if( VIAME_ENABLE_YOLO )
    include( add_project_darknet )
  endif()

  # Add core (required) kwiver requirement
  include( add_project_kwiver )

  # Add other optional libraries
  if( VIAME_ENABLE_SCALLOP_TK )
    include( add_project_scallop_tk )
  endif()

  if( VIAME_ENABLE_BURNOUT )
    include( add_project_burnout )
  endif()

  if( VIAME_ENABLE_VIVIA )
    include( add_project_vivia )
  endif()

  if( VIAME_ENABLE_KWANT )
    include( add_project_kwant )
  endif()

  if( VIAME_ENABLE_FASTER_RCNN )
    include( add_project_faster_rcnn )
  endif()

  # VIAME plugins, adds this project causing the below else() block to run
  include( add_project_viame )

else()

  ###
  # Look for and use Fletch to find dependencies
  ##
  find_package( kwiver REQUIRED )
  include_directories( ${KWIVER_INCLUDE_DIRS} )
  link_directories( ${KWIVER_LIBRARY_DIR} )
  list( INSERT CMAKE_MODULE_PATH  0         "${KWIVER_CMAKE_DIR}" )

  if( IS_DIRECTORY ${fletch_DIR} )
    find_package( fletch NO_MODULE )
    list( APPEND CMAKE_PREFIX_PATH  "${fletch_DIR}" )
  endif()

  if( VIAME_ENABLE_OPENCV )
    find_package( OpenCV REQUIRED )
  endif()

  include_directories( "${CMAKE_CURRENT_BINARY_DIR}" "${KWIVER_INCLUDE_DIRS}" )

  ###
  # KWIVER CMake config
  ##
  include( kwiver-utils )

  ##
  # System specific compiler flags
  include( viame-flags )

  ##
  # Build system hack for visual system, will be removed
  include( windows-ksys-hack )

  ##
  # check compiler support
  include( kwiver-configcheck )

  # set the name for our package exports
  set( kwiver_export_name      viame_exports )

  ###
  # build submodules

  ###
  # add subdirs
  ##
  add_subdirectory( plugins )
  add_subdirectory( examples )

  ###
  # Configure setup scripts
  ##
  include( setup_viame_paths )

  if( WIN32 )
    set( VIAME_PIPELINE_RUNNER_SCRIPT   "${VIAME_BINARY_DIR}/pipeline_runner.bat" )
    set( VIAME_PROCESSOPEDIA_SCRIPT     "${VIAME_BINARY_DIR}/processopedia.bat" )
    set( VIAME_PLUGIN_EXPLORER_SCRIPT   "${VIAME_BINARY_DIR}/plugin_explorer.bat" )

    configure_file(
      ${CMAKE_SOURCE_DIR}/CMake/pipeline_runner.bat.in
      ${VIAME_PIPELINE_RUNNER_SCRIPT}
    )
    configure_file(
      ${CMAKE_SOURCE_DIR}/CMake/processopedia.bat.in
      ${VIAME_PROCESSOPEDIA_SCRIPT}
    )
    configure_file(
      ${CMAKE_SOURCE_DIR}/CMake/plugin_explorer.bat.in
      ${VIAME_PLUGIN_EXPLORER_SCRIPT}
    )

    install( PROGRAMS      ${VIAME_PIPELINE_RUNNER_SCRIPT}
                           ${VIAME_PROCESSOPEDIA_SCRIPT}
                           ${VIAME_PLUGIN_EXPLORER_SCRIPT}
             DESTINATION   ${CMAKE_INSTALL_PREFIX} )
  else()
    set( VIAME_SETUP_SCRIPT_FILE    "${VIAME_BINARY_DIR}/setup_viame.sh" )

    configure_file(
      ${CMAKE_SOURCE_DIR}/CMake/setup_viame.sh.in
      ${VIAME_SETUP_SCRIPT_FILE}
    )

    install( PROGRAMS      ${VIAME_SETUP_SCRIPT_FILE}
             DESTINATION   ${CMAKE_INSTALL_PREFIX} )
  endif()

endif()<|MERGE_RESOLUTION|>--- conflicted
+++ resolved
@@ -140,7 +140,6 @@
   message( FATAL_ERROR "Cannot enable CUDNN without CUDA support" )
 endif()
 
-<<<<<<< HEAD
 if( VIAME_ENABLE_CUDNN )
   set( CUDNN_ROOT "" CACHE PATH "CUDNN root folder, leave as blank to auto-detect." )
 
@@ -157,16 +156,6 @@
     # Different subprojects use each variable
     set( CUDNN_LIBRARIES CUDNN_LIBRARY CACHE INTERNAL "" FORCE )
   endif()
-endif()
-
-if( WIN32 AND VIAME_ENABLE_CAFFE )
-  message( FATAL_ERROR "Internal Caffe build on windows not currently supported, \
-    please build Caffe externally using the Caffe windows branch, if desired." )
-=======
-if( WIN32 AND VIAME_ENABLE_KWANT )
-  message( FATAL_ERROR "Internal KWANT build on windows not currently supported, \
-    but it will be soon. Please disable for now." )
->>>>>>> ef915572
 endif()
 
 if( WIN32 AND VIAME_ENABLE_PYTHON AND CMAKE_CONFIGURATION_TYPES EQUAL "Debug" )
